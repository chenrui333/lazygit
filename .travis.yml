--- conflicted
+++ resolved
@@ -26,16 +26,10 @@
 # - go get -v ./...
 # - diff -u <(echo -n) <(gofmt -d .) # can't make gofmt ignore vendor directory
 # - go vet $(go list ./... | grep -v /vendor/)
-<<<<<<< HEAD
-  - if [ "${LATEST}" = "true" ]; then gox -os="linux darwin windows" -arch="amd64" -ldflags "-X main.Rev=`git rev-parse --short HEAD`" -verbose ./...; fi
-  - ls
-  - ls */*
-=======
   - if [ "${LATEST}" = "true" ]; then gox -os="linux darwin windows" -arch="amd64" -ldflags "-X main.Rev=`git rev-parse --short HEAD` -X main.builddate=`date -u +%Y%m%d.%H%M%S` -X main.Version=${TRAVIS_TAG}" -verbose ./...; fi
   - mv lazygit_windows_amd64.exe lazygit_windows_amd64_${TRAVIS_TAG}.exe
   - mv lazygit_darwin_amd64 lazygit_darwin_amd64_${TRAVIS_TAG}
   - mv lazygit_linux_amd64 lazygit_linux_amd64_${TRAVIS_TAG}
->>>>>>> fbadbdd7
 deploy:
   provider: releases
   skip_cleanup: true
