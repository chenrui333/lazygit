package main

import (

	// "log"
	"errors"
	"fmt"
	"os"
	"os/exec"
	"strings"
	"time"

	"github.com/fatih/color"
)

// GitFile : A staged/unstaged file
// TODO: decide whether to give all of these the Git prefix
type GitFile struct {
	Name               string
	HasStagedChanges   bool
	HasUnstagedChanges bool
	Tracked            bool
	Deleted            bool
	HasMergeConflicts  bool
	DisplayString      string
}

// Branch : A git branch
type Branch struct {
	Name          string
	Type          string
	BaseBranch    string
	DisplayString string
}

// Commit : A git commit
type Commit struct {
	Sha           string
	Name          string
	Pushed        bool
	DisplayString string
}

// StashEntry : A git stash entry
type StashEntry struct {
	Index         int
	Name          string
	DisplayString string
}

// Map (from https://gobyexample.com/collection-functions)
func Map(vs []string, f func(string) string) []string {
	vsm := make([]string, len(vs))
	for i, v := range vs {
		vsm[i] = f(v)
	}
	return vsm
}

func includesString(list []string, a string) bool {
	for _, b := range list {
		if b == a {
			return true
		}
	}
	return false
}

// not sure how to genericise this because []interface{} doesn't accept e.g.
// []int arguments
func includesInt(list []int, a int) bool {
	for _, b := range list {
		if b == a {
			return true
		}
	}
	return false
}

func mergeGitStatusFiles(oldGitFiles, newGitFiles []GitFile) []GitFile {
	if len(oldGitFiles) == 0 {
		return newGitFiles
	}

	appendedIndexes := make([]int, 0)

	// retain position of files we already could see
	result := make([]GitFile, 0)
	for _, oldGitFile := range oldGitFiles {
		for newIndex, newGitFile := range newGitFiles {
			if oldGitFile.Name == newGitFile.Name {
				result = append(result, newGitFile)
				appendedIndexes = append(appendedIndexes, newIndex)
				break
			}
		}
	}

	// append any new files to the end
	for index, newGitFile := range newGitFiles {
		if !includesInt(appendedIndexes, index) {
			result = append(result, newGitFile)
		}
	}

	return result
}

func runDirectCommand(command string) (string, error) {
	timeStart := time.Now()

	commandLog(command)
	cmdOut, err := exec.
		Command("bash", "-c", command).
		CombinedOutput()
	devLog("run direct command time for command: ", command, time.Now().Sub(timeStart))

	return string(cmdOut), err
}

func branchStringParts(branchString string) (string, string) {
	// expect string to be something like '4w    master`
	splitBranchName := strings.Split(branchString, "\t")
	// if we have no \t then we have no recency, so just output that as blank
	if len(splitBranchName) == 1 {
		return "", branchString
	}
	return splitBranchName[0], splitBranchName[1]
}

// branchPropertiesFromName : returns branch type, base, and color
func branchPropertiesFromName(name string) (string, string, color.Attribute) {
	if strings.Contains(name, "feature/") {
		return "feature", "develop", color.FgGreen
	} else if strings.Contains(name, "bugfix/") {
		return "bugfix", "develop", color.FgYellow
	} else if strings.Contains(name, "hotfix/") {
		return "hotfix", "master", color.FgRed
	}
	return "other", name, color.FgWhite
}

func coloredString(str string, colour *color.Color) string {
	return colour.SprintFunc()(fmt.Sprint(str))
}

func withPadding(str string, padding int) string {
	if padding-len(str) < 0 {
		return str
	}
	return str + strings.Repeat(" ", padding-len(str))
}

func branchFromLine(line string, index int) Branch {
	recency, name := branchStringParts(line)
	branchType, branchBase, colourAttr := branchPropertiesFromName(name)
	if index == 0 {
		recency = "  *"
	}
	colour := color.New(colourAttr)
	displayString := withPadding(recency, 4) + coloredString(name, colour)
	return Branch{
		Name:          name,
		Type:          branchType,
		BaseBranch:    branchBase,
		DisplayString: displayString,
	}
}

func getGitBranches() []Branch {
	branches := make([]Branch, 0)
	// check if there are any branches
	branchCheck, _ := runDirectCommand("git branch")
	if branchCheck == "" {
		return append(branches, branchFromLine("master", 0))
	}
	rawString, _ := runDirectCommand(getBranchesCommand)
	branchLines := splitLines(rawString)
	for i, line := range branchLines {
		branches = append(branches, branchFromLine(line, i))
	}
	branches = getAndMergeFetchedBranches(branches)
	return branches
}

func branchAlreadyStored(branchLine string, branches []Branch) bool {
	for _, branch := range branches {
		if branch.Name == branchLine {
			return true
		}
	}
	return false
}

// here branches contains all the branches that we've checked out, along with
// the recency. In this function we append the branches that are in our heads
// directory i.e. things we've fetched but haven't necessarily checked out.
// Worth mentioning this has nothing to do with the 'git merge' operation
func getAndMergeFetchedBranches(branches []Branch) []Branch {
	rawString, _ := runDirectCommand(getHeadsCommand)
	branchLines := splitLines(rawString)
	for _, line := range branchLines {
		if branchAlreadyStored(line, branches) {
			continue
		}
		branches = append(branches, branchFromLine(line, len(branches)))
	}
	return branches
}

// TODO: DRY up this function and getGitBranches
func getGitStashEntries() []StashEntry {
	stashEntries := make([]StashEntry, 0)
	rawString, _ := runDirectCommand("git stash list --pretty='%gs'")
	for i, line := range splitLines(rawString) {
		stashEntries = append(stashEntries, stashEntryFromLine(line, i))
	}
	return stashEntries
}

func stashEntryFromLine(line string, index int) StashEntry {
	return StashEntry{
		Name:          line,
		Index:         index,
		DisplayString: line,
	}
}

func getStashEntryDiff(index int) (string, error) {
	return runCommand("git stash show -p --color stash@{" + fmt.Sprint(index) + "}")
}

func includes(array []string, str string) bool {
	for _, arrayStr := range array {
		if arrayStr == str {
			return true
		}
	}
	return false
}

func getGitStatusFiles() []GitFile {
	statusOutput, _ := getGitStatus()
	statusStrings := splitLines(statusOutput)
	gitFiles := make([]GitFile, 0)

	for _, statusString := range statusStrings {
		change := statusString[0:2]
		stagedChange := change[0:1]
		unstagedChange := statusString[1:2]
		filename := statusString[3:]
		tracked := !includes([]string{"??", "A "}, change)
		gitFile := GitFile{
			Name:               filename,
			DisplayString:      statusString,
			HasStagedChanges:   !includes([]string{" ", "U", "?"}, stagedChange),
			HasUnstagedChanges: unstagedChange != " ",
			Tracked:            tracked,
			Deleted:            unstagedChange == "D" || stagedChange == "D",
			HasMergeConflicts:  change == "UU",
		}
		devLog("tracked", gitFile.Tracked)
		devLog("hasUnstagedChanges", gitFile.HasUnstagedChanges)
		devLog("HasStagedChanges", gitFile.HasStagedChanges)
		devLog("DisplayString", gitFile.DisplayString)
		gitFiles = append(gitFiles, gitFile)
	}
	devLog(gitFiles)
	return gitFiles
}

func gitStashDo(index int, method string) (string, error) {
	return runCommand("git stash " + method + " stash@{" + fmt.Sprint(index) + "}")
}

func gitStashSave(message string) (string, error) {
	output, err := runCommand("git stash save \"" + message + "\"")
	if err != nil {
		return output, err
	}
	// if there are no local changes to save, the exit code is 0, but we want
	// to raise an error
	if output == "No local changes to save\n" {
		return output, errors.New(output)
	}
	return output, nil
}

func gitCheckout(branch string, force bool) (string, error) {
	forceArg := ""
	if force {
		forceArg = "--force "
	}
	return runCommand("git checkout " + forceArg + branch)
}

func runCommand(command string) (string, error) {
	commandStartTime := time.Now()
	commandLog(command)
	splitCmd := strings.Split(command, " ")
	cmdOut, err := exec.Command(splitCmd[0], splitCmd[1:]...).CombinedOutput()
	devLog("run command time: ", time.Now().Sub(commandStartTime))
	return string(cmdOut), err
}

func openFile(filename string) (string, error) {
	return runCommand("open " + filename)
}

func vsCodeOpenFile(filename string) (string, error) {
	return runCommand("code -r " + filename)
}

func sublimeOpenFile(filename string) (string, error) {
	return runCommand("subl " + filename)
}

func getBranchDiff(branch string, baseBranch string) (string, error) {
<<<<<<< HEAD

  return runCommand("git log -p -30 --color --no-merges " + branch)
  // return runCommand("git diff --color " + baseBranch + "..." + branch)
=======
	return runCommand("git diff --color " + baseBranch + "..." + branch)
>>>>>>> 61dcbb45
}

func verifyInGitRepo() {
	if output, err := runCommand("git status"); err != nil {
		fmt.Println(output)
		os.Exit(1)
	}
}

func getCommits() []Commit {
	pushables := gitCommitsToPush()
	log := getLog()
	commits := make([]Commit, 0)
	// now we can split it up and turn it into commits
	lines := splitLines(log)
	for _, line := range lines {
		splitLine := strings.Split(line, " ")
		sha := splitLine[0]
		pushed := includesString(pushables, sha)
		commits = append(commits, Commit{
			Sha:           sha,
			Name:          strings.Join(splitLine[1:], " "),
			Pushed:        pushed,
			DisplayString: strings.Join(splitLine, " "),
		})
	}
	return commits
}

func getLog() string {
	// currently limiting to 30 for performance reasons
	// TODO: add lazyloading when you scroll down
	result, err := runDirectCommand("git log --oneline -30")
	if err != nil {
		// assume if there is an error there are no commits yet for this branch
		return ""
	}
	return result
}

func gitIgnore(filename string) {
	if _, err := runDirectCommand("echo '" + filename + "' >> .gitignore"); err != nil {
		panic(err)
	}
}

func gitShow(sha string) string {
	result, err := runDirectCommand("git show --color " + sha)
	if err != nil {
		panic(err)
	}
	return result
}

func getDiff(file GitFile) string {
	cachedArg := ""
	if file.HasStagedChanges && !file.HasUnstagedChanges {
		cachedArg = "--cached "
	}
	deletedArg := ""
	if file.Deleted {
		deletedArg = "-- "
	}
	trackedArg := ""
	if !file.Tracked && !file.HasStagedChanges {
		trackedArg = "--no-index /dev/null "
	}
	command := "git diff -b --color " + cachedArg + deletedArg + trackedArg + file.Name
	// for now we assume an error means the file was deleted
	s, _ := runCommand(command)
	return s
}

func catFile(file string) (string, error) {
	return runDirectCommand("cat " + file)
}

func stageFile(file string) error {
	_, err := runCommand("git add " + file)
	return err
}

func unStageFile(file string, tracked bool) error {
	var command string
	if tracked {
		command = "git reset HEAD "
	} else {
		command = "git rm --cached "
	}
	devLog(command)
	_, err := runCommand(command + file)
	return err
}

func getGitStatus() (string, error) {
	return runCommand("git status --untracked-files=all --short")
}

func isInMergeState() (bool, error) {
	output, err := runCommand("git status --untracked-files=all")
	if err != nil {
		return false, err
	}
	return strings.Contains(output, "conclude merge") || strings.Contains(output, "unmerged paths"), nil
}

func removeFile(file GitFile) error {
	// if the file isn't tracked, we assume you want to delete it
	if !file.Tracked {
		_, err := runCommand("rm -rf ./" + file.Name)
		return err
	}
	// if the file is tracked, we assume you want to just check it out
	_, err := runCommand("git checkout " + file.Name)
	return err
}

func gitCommit(message string) error {
	_, err := runDirectCommand("git commit -m \"" + message + "\"")
	return err
}

func gitPull() (string, error) {
	return runDirectCommand("git pull --no-edit")
}

func gitPush() (string, error) {
	return runDirectCommand("git push -u")
}

func gitSquashPreviousTwoCommits(message string) (string, error) {
	return runDirectCommand("git reset --soft head^ && git commit --amend -m \"" + message + "\"")
}

func gitRenameCommit(message string) (string, error) {
	return runDirectCommand("git commit --allow-empty --amend -m \"" + message + "\"")
}

func gitFetch() (string, error) {
	return runDirectCommand("git fetch")
}

func gitResetToCommit(sha string) (string, error) {
	return runDirectCommand("git reset " + sha)
}

func gitNewBranch(name string) (string, error) {
	return runDirectCommand("git checkout -b " + name)
}

func gitListStash() (string, error) {
	return runDirectCommand("git stash list")
}

func gitMerge(branchName string) (string, error) {
	return runDirectCommand("git merge --no-edit " + branchName)
}

func gitAbortMerge() (string, error) {
	return runDirectCommand("git merge --abort")
}

func gitUpstreamDifferenceCount() (string, string) {
	pushableCount, err := runDirectCommand("git rev-list @{u}..head --count")
	if err != nil {
		return "?", "?"
	}
	pullableCount, err := runDirectCommand("git rev-list head..@{u} --count")
	if err != nil {
		return "?", "?"
	}
	return strings.TrimSpace(pushableCount), strings.TrimSpace(pullableCount)
}

func gitCommitsToPush() []string {
	pushables, err := runDirectCommand("git rev-list @{u}..head --abbrev-commit")
	if err != nil {
		return make([]string, 0)
	}
	return splitLines(pushables)
}

func gitCurrentBranchName() string {
	branchName, err := runDirectCommand("git symbolic-ref --short HEAD")
	// if there is an error, assume there are no branches yet
	if err != nil {
		return ""
	}
	return branchName
}

const getBranchesCommand = `set -e
git reflog -n100 --pretty='%cr|%gs' --grep-reflog='checkout: moving' HEAD | {
  seen=":"
  git_dir="$(git rev-parse --git-dir)"
  while read line; do
    date="${line%%|*}"
    branch="${line##* }"
    if ! [[ $seen == *:"${branch}":* ]]; then
      seen="${seen}${branch}:"
      if [ -f "${git_dir}/refs/heads/${branch}" ]; then
        printf "%s\t%s\n" "$date" "$branch"
      fi
    fi
  done \
  | sed 's/ days /d /g' \
  | sed 's/ day /d /g' \
  | sed 's/ weeks /w /g' \
  | sed 's/ week /w /g' \
  | sed 's/ hours /h /g' \
  | sed 's/ hour /h /g' \
  | sed 's/ minutes /m /g' \
  | sed 's/ minute /m /g' \
  | sed 's/ seconds /s /g' \
  | sed 's/ second /s /g' \
  | sed 's/ago//g' \
  | tr -d ' '
}
`

const getHeadsCommand = `git show-ref \
| grep 'refs/heads/\|refs/remotes/origin/' \
| sed 's/.*refs\/heads\///g' \
| sed 's/.*refs\/remotes\/origin\///g' \
| grep -v '^HEAD$' \
| sort \
| uniq`<|MERGE_RESOLUTION|>--- conflicted
+++ resolved
@@ -316,13 +316,9 @@
 }
 
 func getBranchDiff(branch string, baseBranch string) (string, error) {
-<<<<<<< HEAD
 
   return runCommand("git log -p -30 --color --no-merges " + branch)
   // return runCommand("git diff --color " + baseBranch + "..." + branch)
-=======
-	return runCommand("git diff --color " + baseBranch + "..." + branch)
->>>>>>> 61dcbb45
 }
 
 func verifyInGitRepo() {
