package config

import (
	"bytes"
	"io/ioutil"
	"path/filepath"

	"github.com/shibukawa/configdir"
	"github.com/spf13/viper"
	yaml "gopkg.in/yaml.v2"
)

// AppConfig contains the base configuration fields required for lazygit.
type AppConfig struct {
	Debug       bool   `long:"debug" env:"DEBUG" default:"false"`
	Version     string `long:"version" env:"VERSION" default:"unversioned"`
	Commit      string `long:"commit" env:"COMMIT"`
	BuildDate   string `long:"build-date" env:"BUILD_DATE"`
	Name        string `long:"name" env:"NAME" default:"lazygit"`
	BuildSource string `long:"build-source" env:"BUILD_SOURCE" default:""`
	UserConfig  *viper.Viper
	AppState    *AppState
	IsNewRepo   bool
}

// AppConfigurer interface allows individual app config structs to inherit Fields
// from AppConfig and still be used by lazygit.
type AppConfigurer interface {
	GetDebug() bool
	GetVersion() string
	GetCommit() string
	GetBuildDate() string
	GetName() string
	GetBuildSource() string
	GetUserConfig() *viper.Viper
	GetAppState() *AppState
	WriteToUserConfig(string, string) error
	SaveAppState() error
	LoadAppState() error
	SetIsNewRepo(bool)
	GetIsNewRepo() bool
}

// NewAppConfig makes a new app config
func NewAppConfig(name, version, commit, date string, buildSource string, debuggingFlag *bool) (*AppConfig, error) {
	userConfig, err := LoadConfig("config", true)
	if err != nil {
		return nil, err
	}

	appConfig := &AppConfig{
		Name:        "lazygit",
		Version:     version,
		Commit:      commit,
		BuildDate:   date,
		Debug:       *debuggingFlag,
		BuildSource: buildSource,
		UserConfig:  userConfig,
		AppState:    &AppState{},
		IsNewRepo:   false,
	}

	if err := appConfig.LoadAppState(); err != nil {
		return nil, err
	}

	return appConfig, nil
}

// GetIsNewRepo returns known repo boolean
func (c *AppConfig) GetIsNewRepo() bool {
	return c.IsNewRepo
}

// SetIsNewRepo set if the current repo is known
func (c *AppConfig) SetIsNewRepo(toSet bool) {
	c.IsNewRepo = toSet
}

// GetDebug returns debug flag
func (c *AppConfig) GetDebug() bool {
	return c.Debug
}

// GetVersion returns debug flag
func (c *AppConfig) GetVersion() string {
	return c.Version
}

// GetCommit returns debug flag
func (c *AppConfig) GetCommit() string {
	return c.Commit
}

// GetBuildDate returns debug flag
func (c *AppConfig) GetBuildDate() string {
	return c.BuildDate
}

// GetName returns debug flag
func (c *AppConfig) GetName() string {
	return c.Name
}

// GetBuildSource returns the source of the build. For builds from goreleaser
// this will be binaryBuild
func (c *AppConfig) GetBuildSource() string {
	return c.BuildSource
}

// GetUserConfig returns the user config
func (c *AppConfig) GetUserConfig() *viper.Viper {
	return c.UserConfig
}

// GetAppState returns the app state
func (c *AppConfig) GetAppState() *AppState {
	return c.AppState
}

func newViper(filename string) (*viper.Viper, error) {
	v := viper.New()
	v.SetConfigType("yaml")
	v.SetConfigName(filename)
	return v, nil
}

// LoadConfig gets the user's config
func LoadConfig(filename string, withDefaults bool) (*viper.Viper, error) {
	v, err := newViper(filename)
	if err != nil {
		return nil, err
	}
	if withDefaults {
		if err = LoadDefaults(v, GetDefaultConfig()); err != nil {
			return nil, err
		}
		if err = LoadDefaults(v, GetPlatformDefaultConfig()); err != nil {
			return nil, err
		}
	}
	if err = LoadAndMergeFile(v, filename+".yml"); err != nil {
		return nil, err
	}
	return v, nil
}

// LoadDefaults loads in the defaults defined in this file
func LoadDefaults(v *viper.Viper, defaults []byte) error {
	return v.MergeConfig(bytes.NewBuffer(defaults))
}

func prepareConfigFile(filename string) (string, error) {
	// chucking my name there is not for vanity purposes, the xdg spec (and that
	// function) requires a vendor name. May as well line up with github
	configDirs := configdir.New("jesseduffield", "lazygit")
	folder := configDirs.QueryFolderContainsFile(filename)
	if folder == nil {
		// create the file as empty
		folders := configDirs.QueryFolders(configdir.Global)
		if err := folders[0].WriteFile(filename, []byte{}); err != nil {
			return "", err
		}
		folder = configDirs.QueryFolderContainsFile(filename)
	}
	return filepath.Join(folder.Path, filename), nil
}

// LoadAndMergeFile Loads the config/state file, creating
// the file has an empty one if it does not exist
func LoadAndMergeFile(v *viper.Viper, filename string) error {
	configPath, err := prepareConfigFile(filename)
	if err != nil {
		return err
	}

	v.AddConfigPath(filepath.Dir(configPath))
	return v.MergeInConfig()
}

// WriteToUserConfig adds a key/value pair to the user's config and saves it
func (c *AppConfig) WriteToUserConfig(key, value string) error {
	// reloading the user config directly (without defaults) so that we're not
	// writing any defaults back to the user's config
	v, err := LoadConfig("config", false)
	if err != nil {
		return err
	}

	v.Set(key, value)
	return v.WriteConfig()
}

// SaveAppState marhsalls the AppState struct and writes it to the disk
func (c *AppConfig) SaveAppState() error {
	marshalledAppState, err := yaml.Marshal(c.AppState)
	if err != nil {
		return err
	}

	filepath, err := prepareConfigFile("state.yml")
	if err != nil {
		return err
	}

	return ioutil.WriteFile(filepath, marshalledAppState, 0644)
}

<<<<<<< HEAD
func getDefaultConfig() []byte {
	return []byte(`
  gui:
    ## stuff relating to the UI
    scrollHeight: 2
    theme:
      activeBorderColor:
        - white
        - bold
      inactiveBorderColor:
        - white
      optionsTextColor:
        - blue
  git:
    # git difftool --no-prompt --extcmd="icdiff --cols={{width}}" {{args}} {{filename}}
    # git diff --color {{args}} -- {{filename}} | diff-so-fancy
    fileDiffTemplate: 'git diff --color {{args}} {{filename}}'
  os:
    # stuff relating to the OS
=======
// LoadAppState loads recorded AppState from file
func (c *AppConfig) LoadAppState() error {
	filepath, err := prepareConfigFile("state.yml")
	if err != nil {
		return err
	}
	appStateBytes, err := ioutil.ReadFile(filepath)
	if err != nil {
		return err
	}
	if len(appStateBytes) == 0 {
		return yaml.Unmarshal(getDefaultAppState(), c.AppState)
	}
	return yaml.Unmarshal(appStateBytes, c.AppState)
}
>>>>>>> e09f3905

// GetDefaultConfig returns the application default configuration
func GetDefaultConfig() []byte {
	return []byte(
		`gui:
  ## stuff relating to the UI
  scrollHeight: 2
  scrollPastBottom: true
  theme:
    activeBorderColor:
      - white
      - bold
    inactiveBorderColor:
      - white
    optionsTextColor:
      - blue
  commitLength:
    show: true
update:
  method: prompt # can be: prompt | background | never
  days: 14 # how often a update is checked for
reporting: 'undetermined' # one of: 'on' | 'off' | 'undetermined'
confirmOnQuit: false
`)
}

// AppState stores data between runs of the app like when the last update check
// was performed and which other repos have been checked out
type AppState struct {
	LastUpdateCheck int64
	RecentRepos     []string
}

func getDefaultAppState() []byte {
	return []byte(`
    lastUpdateCheck: 0
    recentRepos: []
  `)
}

// // commenting this out until we use it again
// func homeDirectory() string {
// 	usr, err := user.Current()
// 	if err != nil {
// 		log.Fatal(err)
// 	}
// 	return usr.HomeDir
// }<|MERGE_RESOLUTION|>--- conflicted
+++ resolved
@@ -206,27 +206,6 @@
 	return ioutil.WriteFile(filepath, marshalledAppState, 0644)
 }
 
-<<<<<<< HEAD
-func getDefaultConfig() []byte {
-	return []byte(`
-  gui:
-    ## stuff relating to the UI
-    scrollHeight: 2
-    theme:
-      activeBorderColor:
-        - white
-        - bold
-      inactiveBorderColor:
-        - white
-      optionsTextColor:
-        - blue
-  git:
-    # git difftool --no-prompt --extcmd="icdiff --cols={{width}}" {{args}} {{filename}}
-    # git diff --color {{args}} -- {{filename}} | diff-so-fancy
-    fileDiffTemplate: 'git diff --color {{args}} {{filename}}'
-  os:
-    # stuff relating to the OS
-=======
 // LoadAppState loads recorded AppState from file
 func (c *AppConfig) LoadAppState() error {
 	filepath, err := prepareConfigFile("state.yml")
@@ -242,7 +221,6 @@
 	}
 	return yaml.Unmarshal(appStateBytes, c.AppState)
 }
->>>>>>> e09f3905
 
 // GetDefaultConfig returns the application default configuration
 func GetDefaultConfig() []byte {
@@ -261,6 +239,12 @@
       - blue
   commitLength:
     show: true
+git:
+  # git difftool --no-prompt --extcmd="icdiff --cols={{width}}" {{args}} {{filename}}
+  # git diff --color {{args}} -- {{filename}} | diff-so-fancy
+  fileDiffTemplate: 'git diff --color {{args}} {{filename}}'
+os:
+  # stuff relating to the OS
 update:
   method: prompt # can be: prompt | background | never
   days: 14 # how often a update is checked for
