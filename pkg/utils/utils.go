package utils

import (
	"fmt"
	"log"
	"os"
	"path/filepath"
	"strings"

	"github.com/fatih/color"
)

// SplitLines takes a multiline string and splits it on newlines
// currently we are also stripping \r's which may have adverse effects for
// windows users (but no issues have been raised yet)
func SplitLines(multilineString string) []string {
	multilineString = strings.Replace(multilineString, "\r", "", -1)
	if multilineString == "" || multilineString == "\n" {
		return make([]string, 0)
	}
	lines := strings.Split(multilineString, "\n")
	if lines[len(lines)-1] == "" {
		return lines[:len(lines)-1]
	}
	return lines
}

// WithPadding pads a string as much as you want
func WithPadding(str string, padding int) string {
	if padding-len(str) < 0 {
		return str
	}
	return str + strings.Repeat(" ", padding-len(str))
}

// ColoredString takes a string and a colour attribute and returns a colored
// string with that attribute
func ColoredString(str string, colorAttribute color.Attribute) string {
	colour := color.New(colorAttribute)
	return ColoredStringDirect(str, colour)
}

// ColoredStringDirect used for aggregating a few color attributes rather than
// just sending a single one
func ColoredStringDirect(str string, colour *color.Color) string {
	return colour.SprintFunc()(fmt.Sprint(str))
}

// GetCurrentRepoName gets the repo's base name
func GetCurrentRepoName() string {
	pwd, err := os.Getwd()
	if err != nil {
		log.Fatalln(err.Error())
	}
	return filepath.Base(pwd)
}

// TrimTrailingNewline - Trims the trailing newline
// TODO: replace with `chomp` after refactor
func TrimTrailingNewline(str string) string {
	if strings.HasSuffix(str, "\n") {
		return str[:len(str)-1]
	}
	return str
}

<<<<<<< HEAD
func NormalizeLinefeeds(str string) string {
	str = strings.Replace(str, "\r\n", "\n", -1)
	str = strings.Replace(str, "\r", "\n", -1)
	return str
=======
// GetProjectRoot returns the path to the root of the project. Only to be used
// in testing contexts, as with binaries it's unlikely this path will exist on
// the machine
func GetProjectRoot() string {
	dir, err := os.Getwd()
	if err != nil {
		panic(err)
	}
	return strings.Split(dir, "lazygit")[0] + "lazygit"
>>>>>>> e6712832
}<|MERGE_RESOLUTION|>--- conflicted
+++ resolved
@@ -64,12 +64,12 @@
 	return str
 }
 
-<<<<<<< HEAD
 func NormalizeLinefeeds(str string) string {
 	str = strings.Replace(str, "\r\n", "\n", -1)
 	str = strings.Replace(str, "\r", "\n", -1)
 	return str
-=======
+}
+
 // GetProjectRoot returns the path to the root of the project. Only to be used
 // in testing contexts, as with binaries it's unlikely this path will exist on
 // the machine
@@ -79,5 +79,4 @@
 		panic(err)
 	}
 	return strings.Split(dir, "lazygit")[0] + "lazygit"
->>>>>>> e6712832
 }