/*

Todo list when making a new translation
- Copy this file and rename it to the language you want to translate to like someLanguage.go
- Change the addEnglish() name to the language you want to translate to like addSomeLanguage()
- change the first function argument of i18nObject.AddMessages( to the language you want to translate to like language.SomeLanguage
- Remove this todo and the about section

*/

package i18n

import (
	"github.com/nicksnyder/go-i18n/v2/i18n"
	"golang.org/x/text/language"
)

func addEnglish(i18nObject *i18n.Bundle) error {

	return i18nObject.AddMessages(language.English,
		&i18n.Message{
			ID:    "NotEnoughSpace",
			Other: "Not enough space to render panels",
		}, &i18n.Message{
			ID:    "DiffTitle",
			Other: "Diff",
		}, &i18n.Message{
			ID:    "FilesTitle",
			Other: "Files",
		}, &i18n.Message{
			ID:    "BranchesTitle",
			Other: "Branches",
		}, &i18n.Message{
			ID:    "CommitsTitle",
			Other: "Commits",
		}, &i18n.Message{
			ID:    "StashTitle",
			Other: "Stash",
		}, &i18n.Message{
			ID:    "CommitMessage",
			Other: "Commit message",
		}, &i18n.Message{
			ID:    "CommitChanges",
			Other: "commit changes",
		}, &i18n.Message{
			ID:    "CommitChangesWithEditor",
			Other: "commit changes using git editor",
		}, &i18n.Message{
			ID:    "StatusTitle",
			Other: "Status",
		}, &i18n.Message{
			ID:    "GlobalTitle",
			Other: "Global",
		}, &i18n.Message{
			ID:    "navigate",
			Other: "navigate",
		}, &i18n.Message{
			ID:    "menu",
			Other: "menu",
		}, &i18n.Message{
			ID:    "execute",
			Other: "execute",
		}, &i18n.Message{
			ID:    "stashFiles",
			Other: "stash files",
		}, &i18n.Message{
			ID:    "open",
			Other: "open",
		}, &i18n.Message{
			ID:    "ignore",
			Other: "ignore",
		}, &i18n.Message{
			ID:    "delete",
			Other: "delete",
		}, &i18n.Message{
			ID:    "toggleStaged",
			Other: "toggle staged",
		}, &i18n.Message{
			ID:    "toggleStagedAll",
			Other: "stage/unstage all",
		}, &i18n.Message{
			ID:    "refresh",
			Other: "refresh",
		}, &i18n.Message{
			ID:    "push",
			Other: "push",
		}, &i18n.Message{
			ID:    "pull",
			Other: "pull",
		}, &i18n.Message{
			ID:    "addPatch",
			Other: "add patch",
		}, &i18n.Message{
			ID:    "edit",
			Other: "edit",
		}, &i18n.Message{
			ID:    "scroll",
			Other: "scroll",
		}, &i18n.Message{
			ID:    "abortMerge",
			Other: "abort merge",
		}, &i18n.Message{
			ID:    "resolveMergeConflicts",
			Other: "resolve merge conflicts",
		}, &i18n.Message{
			ID:    "checkout",
			Other: "checkout",
		}, &i18n.Message{
			ID:    "NoChangedFiles",
			Other: "No changed files",
		}, &i18n.Message{
			ID:    "FileHasNoUnstagedChanges",
			Other: "File has no unstaged changes to add",
		}, &i18n.Message{
			ID:    "CannotGitAdd",
			Other: "Cannot git add --patch untracked files",
		}, &i18n.Message{
			ID:    "CantIgnoreTrackFiles",
			Other: "Cannot ignore tracked files",
		}, &i18n.Message{
			ID:    "NoStagedFilesToCommit",
			Other: "There are no staged files to commit",
		}, &i18n.Message{
			ID:    "NoFilesDisplay",
			Other: "No file to display",
		}, &i18n.Message{
			ID:    "NotAFile",
			Other: "Not a file",
		}, &i18n.Message{
			ID:    "PullWait",
			Other: "Pulling...",
		}, &i18n.Message{
			ID:    "PushWait",
			Other: "Pushing...",
		}, &i18n.Message{
			ID:    "FileNoMergeCons",
			Other: "This file has no merge conflicts",
		}, &i18n.Message{
			ID:    "SureResetHardHead",
			Other: "Are you sure you want `reset --hard HEAD`? You may lose changes",
		}, &i18n.Message{
			ID:    "SureTo",
			Other: "Are you sure you want to {{.deleteVerb}} {{.fileName}} (you will lose your changes)?",
		}, &i18n.Message{
			ID:    "AlreadyCheckedOutBranch",
			Other: "You have already checked out this branch",
		}, &i18n.Message{
			ID:    "SureForceCheckout",
			Other: "Are you sure you want force checkout? You will lose all local changes",
		}, &i18n.Message{
			ID:    "ForceCheckoutBranch",
			Other: "Force Checkout Branch",
		}, &i18n.Message{
			ID:    "BranchName",
			Other: "Branch name",
		}, &i18n.Message{
			ID:    "NewBranchNameBranchOff",
			Other: "New Branch Name (Branch is off of {{.branchName}})",
		}, &i18n.Message{
			ID:    "CantDeleteCheckOutBranch",
			Other: "You cannot delete the checked out branch!",
		}, &i18n.Message{
			ID:    "DeleteBranch",
			Other: "Delete Branch",
		}, &i18n.Message{
			ID:    "DeleteBranchMessage",
			Other: "Are you sure you want to delete the branch {{.selectedBranchName}}?",
		}, &i18n.Message{
			ID:    "ForceDeleteBranchMessage",
			Other: "Are you sure you want to force delete the branch {{.selectedBranchName}}?",
		}, &i18n.Message{
			ID:    "CantMergeBranchIntoItself",
			Other: "You cannot merge a branch into itself",
		}, &i18n.Message{
			ID:    "forceCheckout",
			Other: "force checkout",
		}, &i18n.Message{
			ID:    "merge",
			Other: "merge",
		}, &i18n.Message{
			ID:    "checkoutByName",
			Other: "checkout by name",
		}, &i18n.Message{
			ID:    "newBranch",
			Other: "new branch",
		}, &i18n.Message{
			ID:    "deleteBranch",
			Other: "delete branch",
		}, &i18n.Message{
			ID:    "forceDeleteBranch",
			Other: "delete branch (force)",
		}, &i18n.Message{
			ID:    "NoBranchesThisRepo",
			Other: "No branches for this repo",
		}, &i18n.Message{
			ID:    "NoTrackingThisBranch",
			Other: "There is no tracking for this branch",
		}, &i18n.Message{
			ID:    "CommitWithoutMessageErr",
			Other: "You cannot commit without a commit message",
		}, &i18n.Message{
			ID:    "CloseConfirm",
			Other: "{{.keyBindClose}}: close, {{.keyBindConfirm}}: confirm",
		}, &i18n.Message{
			ID:    "close",
			Other: "close",
		}, &i18n.Message{
			ID:    "SureResetThisCommit",
			Other: "Are you sure you want to reset to this commit?",
		}, &i18n.Message{
			ID:    "ResetToCommit",
			Other: "Reset To Commit",
		}, &i18n.Message{
			ID:    "squashDown",
			Other: "squash down",
		}, &i18n.Message{
			ID:    "rename",
			Other: "rename",
		}, &i18n.Message{
			ID:    "resetToThisCommit",
			Other: "reset to this commit",
		}, &i18n.Message{
			ID:    "fixupCommit",
			Other: "fixup commit",
		}, &i18n.Message{
			ID:    "NoCommitsThisBranch",
			Other: "No commits for this branch",
		}, &i18n.Message{
			ID:    "OnlySquashTopmostCommit",
			Other: "Can only squash topmost commit",
		}, &i18n.Message{
			ID:    "YouNoCommitsToSquash",
			Other: "You have no commits to squash with",
		}, &i18n.Message{
			ID:    "CantFixupWhileUnstagedChanges",
			Other: "Can't fixup while there are unstaged changes",
		}, &i18n.Message{
			ID:    "Fixup",
			Other: "Fixup",
		}, &i18n.Message{
			ID:    "SureFixupThisCommit",
			Other: "Are you sure you want to fixup this commit? The commit beneath will be squashed up into this one",
		}, &i18n.Message{
			ID:    "OnlyRenameTopCommit",
			Other: "Can only rename topmost commit",
		}, &i18n.Message{
			ID:    "renameCommit",
			Other: "rename commit",
		}, &i18n.Message{
			ID:    "renameCommitEditor",
			Other: "rename commit with editor",
		}, &i18n.Message{
			ID:    "PotentialErrInGetselectedCommit",
			Other: "potential error in getSelected Commit (mismatched ui and state)",
		}, &i18n.Message{
			ID:    "NoCommitsThisBranch",
			Other: "No commits for this branch",
		}, &i18n.Message{
			ID:    "Error",
			Other: "Error",
		}, &i18n.Message{
			ID:    "resizingPopupPanel",
			Other: "resizing popup panel",
		}, &i18n.Message{
			ID:    "RunningSubprocess",
			Other: "running subprocess",
		}, &i18n.Message{
			ID:    "selectHunk",
			Other: "select hunk",
		}, &i18n.Message{
			ID:    "navigateConflicts",
			Other: "navigate conflicts",
		}, &i18n.Message{
			ID:    "pickHunk",
			Other: "pick hunk",
		}, &i18n.Message{
			ID:    "pickBothHunks",
			Other: "pick both hunks",
		}, &i18n.Message{
			ID:    "undo",
			Other: "undo",
		}, &i18n.Message{
			ID:    "pop",
			Other: "pop",
		}, &i18n.Message{
			ID:    "drop",
			Other: "drop",
		}, &i18n.Message{
			ID:    "apply",
			Other: "apply",
		}, &i18n.Message{
			ID:    "NoStashEntries",
			Other: "No stash entries",
		}, &i18n.Message{
			ID:    "StashDrop",
			Other: "Stash drop",
		}, &i18n.Message{
			ID:    "SureDropStashEntry",
			Other: "Are you sure you want to drop this stash entry?",
		}, &i18n.Message{
			ID:    "NoStashTo",
			Other: "No stash to {{.method}}",
		}, &i18n.Message{
			ID:    "NoTrackedStagedFilesStash",
			Other: "You have no tracked/staged files to stash",
		}, &i18n.Message{
			ID:    "StashChanges",
			Other: "Stash changes",
		}, &i18n.Message{
			ID:    "IssntListOfViews",
			Other: "{{.name}} is not in the list of views",
		}, &i18n.Message{
			ID:    "NoViewMachingNewLineFocusedSwitchStatement",
			Other: "No view matching newLineFocused switch statement",
		}, &i18n.Message{
			ID:    "settingPreviewsViewTo",
			Other: "setting previous view to: {{.oldViewName}}",
		}, &i18n.Message{
			ID:    "newFocusedViewIs",
			Other: "new focused view is {{.newFocusedView}}",
		}, &i18n.Message{
			ID:    "CantCloseConfirmationPrompt",
			Other: "Could not close confirmation prompt: {{.error}}",
		}, &i18n.Message{
			ID:    "NoChangedFiles",
			Other: "No changed files",
		}, &i18n.Message{
			ID:    "ClearFilePanel",
			Other: "Clear file panel",
		}, &i18n.Message{
			ID:    "MergeAborted",
			Other: "Merge aborted",
		}, &i18n.Message{
			ID:    "OpenConfig",
			Other: "open config file",
		}, &i18n.Message{
			ID:    "EditConfig",
			Other: "edit config file",
		}, &i18n.Message{
			ID:    "ForcePush",
			Other: "Force push",
		}, &i18n.Message{
			ID:    "ForcePushPrompt",
			Other: "Your branch has diverged from the remote branch. Press 'esc' to cancel, or 'enter' to force push.",
		}, &i18n.Message{
			ID:    "checkForUpdate",
			Other: "check for update",
		}, &i18n.Message{
			ID:    "CheckingForUpdates",
			Other: "Checking for updates...",
		}, &i18n.Message{
			ID:    "OnLatestVersionErr",
			Other: "You already have the latest version",
		}, &i18n.Message{
			ID:    "MajorVersionErr",
			Other: "New version ({{.newVersion}}) has non-backwards compatible changes compared to the current version ({{.currentVersion}})",
		}, &i18n.Message{
			ID:    "CouldNotFindBinaryErr",
			Other: "Could not find any binary at {{.url}}",
		}, &i18n.Message{
			ID:    "AnonymousReportingTitle",
			Other: "Help make lazygit better",
		}, &i18n.Message{
			ID:    "AnonymousReportingPrompt",
			Other: "Would you like to enable anonymous reporting data to help improve lazygit? (enter/esc)",
		}, &i18n.Message{
			ID:    "GitconfigParseErr",
			Other: `Gogit failed to parse your gitconfig file due to the presence of unquoted '\' characters. Removing these should fix the issue.`,
		}, &i18n.Message{
<<<<<<< HEAD
			ID:    "removeFile",
			Other: `delete if untracked / checkout if tracked (aka go away)`,
		}, &i18n.Message{
			ID:    "editFile",
			Other: `edit file`,
		}, &i18n.Message{
			ID:    "openFile",
			Other: `open file`,
		}, &i18n.Message{
			ID:    "ignoreFile",
			Other: `add to .gitignore`,
		}, &i18n.Message{
			ID:    "refreshFiles",
			Other: `refresh files`,
		}, &i18n.Message{
			ID:    "resetHard",
			Other: `reset hard`,
		}, &i18n.Message{
			ID:    "mergeIntoCurrentBranch",
			Other: `merge into currently checked out branch`,
=======
			ID:    "ConfirmQuit",
			Other: `Are you sure you want to quit?`,
>>>>>>> 5af03b68
		},
	)
}<|MERGE_RESOLUTION|>--- conflicted
+++ resolved
@@ -367,7 +367,6 @@
 			ID:    "GitconfigParseErr",
 			Other: `Gogit failed to parse your gitconfig file due to the presence of unquoted '\' characters. Removing these should fix the issue.`,
 		}, &i18n.Message{
-<<<<<<< HEAD
 			ID:    "removeFile",
 			Other: `delete if untracked / checkout if tracked (aka go away)`,
 		}, &i18n.Message{
@@ -388,10 +387,9 @@
 		}, &i18n.Message{
 			ID:    "mergeIntoCurrentBranch",
 			Other: `merge into currently checked out branch`,
-=======
+		}, &i18n.Message{
 			ID:    "ConfirmQuit",
 			Other: `Are you sure you want to quit?`,
->>>>>>> 5af03b68
 		},
 	)
 }