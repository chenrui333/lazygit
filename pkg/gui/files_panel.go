package gui

import (

	// "io"
	// "io/ioutil"

	// "strings"

	"fmt"
	"strings"

	"github.com/jesseduffield/gocui"
	"github.com/jesseduffield/lazygit/pkg/commands"
	"github.com/jesseduffield/lazygit/pkg/utils"
)

// list panel functions

func (gui *Gui) getSelectedFile(g *gocui.Gui) (*commands.File, error) {
	selectedLine := gui.State.Panels.Files.SelectedLine
	if selectedLine == -1 {
		return &commands.File{}, gui.Errors.ErrNoFiles
	}

	return gui.State.Files[selectedLine], nil
}

func (gui *Gui) handleFileSelect(g *gocui.Gui, v *gocui.View, alreadySelected bool) error {
	file, err := gui.getSelectedFile(g)
	if err != nil {
		if err != gui.Errors.ErrNoFiles {
			return err
		}
		return gui.renderString(g, "main", gui.Tr.SLocalize("NoChangedFiles"))
	}

	if err := gui.focusPoint(0, gui.State.Panels.Files.SelectedLine, v); err != nil {
		return err
	}

	if file.HasMergeConflicts {
		return gui.refreshMergePanel(g)
	} else {
		if _, err := gui.g.SetViewOnBottom("merging"); err != nil {
			return err
		}
	}

	content := gui.GitCommand.Diff(file, false)
	if alreadySelected {
		g.Update(func(*gocui.Gui) error {
			return gui.setViewContent(gui.g, gui.getMainView(gui.g), content)
		})
		return nil
	}
	return gui.renderString(g, "main", content)
}

<<<<<<< HEAD
func (gui *Gui) refreshFiles() error {
	filesView := gui.getFilesView()
=======
func (gui *Gui) refreshFiles(g *gocui.Gui) error {
	selectedFile, _ := gui.getSelectedFile(gui.g)

	filesView, err := g.View("files")
	if err != nil {
		return err
	}
>>>>>>> 3a607061
	gui.refreshStateFiles()

	gui.g.Update(func(g *gocui.Gui) error {

		filesView.Clear()
		list, err := utils.RenderList(gui.State.Files)
		if err != nil {
			return err
		}
		fmt.Fprint(filesView, list)

<<<<<<< HEAD
		if filesView == gui.g.CurrentView() {
			return gui.handleFileSelect(gui.g, filesView)
=======
		if filesView == g.CurrentView() {
			newSelectedFile, _ := gui.getSelectedFile(gui.g)
			alreadySelected := newSelectedFile.Name == selectedFile.Name
			return gui.handleFileSelect(g, filesView, alreadySelected)
>>>>>>> 3a607061
		}
		return nil
	})

	return nil
}

func (gui *Gui) handleFilesNextLine(g *gocui.Gui, v *gocui.View) error {
	panelState := gui.State.Panels.Files
	gui.changeSelectedLine(&panelState.SelectedLine, len(gui.State.Files), false)

<<<<<<< HEAD
	if err := gui.resetOrigin(gui.getMainView()); err != nil {
		return err
	}
	return gui.handleFileSelect(gui.g, v)
=======
	return gui.handleFileSelect(gui.g, v, false)
>>>>>>> 3a607061
}

func (gui *Gui) handleFilesPrevLine(g *gocui.Gui, v *gocui.View) error {
	panelState := gui.State.Panels.Files
	gui.changeSelectedLine(&panelState.SelectedLine, len(gui.State.Files), true)

<<<<<<< HEAD
	if err := gui.resetOrigin(gui.getMainView()); err != nil {
		return err
	}
	return gui.handleFileSelect(gui.g, v)
=======
	return gui.handleFileSelect(gui.g, v, false)
>>>>>>> 3a607061
}

// specific functions

func (gui *Gui) stagedFiles() []*commands.File {
	files := gui.State.Files
	result := make([]*commands.File, 0)
	for _, file := range files {
		if file.HasStagedChanges {
			result = append(result, file)
		}
	}
	return result
}

func (gui *Gui) trackedFiles() []*commands.File {
	files := gui.State.Files
	result := make([]*commands.File, 0)
	for _, file := range files {
		if file.Tracked {
			result = append(result, file)
		}
	}
	return result
}

func (gui *Gui) stageSelectedFile(g *gocui.Gui) error {
	file, err := gui.getSelectedFile(g)
	if err != nil {
		return err
	}
	return gui.GitCommand.StageFile(file.Name)
}

func (gui *Gui) handleEnterFile(g *gocui.Gui, v *gocui.View) error {
	file, err := gui.getSelectedFile(g)
	if err != nil {
		if err != gui.Errors.ErrNoFiles {
			return err
		}
		return nil
	}
	if file.HasMergeConflicts {
		return gui.handleSwitchToMerge(g, v)
	}
	if !file.HasUnstagedChanges {
		return gui.createErrorPanel(g, gui.Tr.SLocalize("FileStagingRequirements"))
	}
	stagingView := gui.getStagingView()
	if err := gui.switchFocus(g, v, stagingView); err != nil {
		return err
	}
	return gui.refreshStagingPanel()
}

func (gui *Gui) handleFilePress(g *gocui.Gui, v *gocui.View) error {
	file, err := gui.getSelectedFile(g)
	if err != nil {
		if err == gui.Errors.ErrNoFiles {
			return nil
		}
		return err
	}

	if file.HasMergeConflicts {
		return gui.handleSwitchToMerge(g, v)
	}

	if file.HasUnstagedChanges {
		gui.GitCommand.StageFile(file.Name)
	} else {
		gui.GitCommand.UnStageFile(file.Name, file.Tracked)
	}

	if err := gui.refreshFiles(); err != nil {
		return err
	}

	return gui.handleFileSelect(g, v, true)
}

func (gui *Gui) allFilesStaged() bool {
	for _, file := range gui.State.Files {
		if file.HasUnstagedChanges {
			return false
		}
	}
	return true
}

func (gui *Gui) handleStageAll(g *gocui.Gui, v *gocui.View) error {
	var err error
	if gui.allFilesStaged() {
		err = gui.GitCommand.UnstageAll()
	} else {
		err = gui.GitCommand.StageAll()
	}
	if err != nil {
		_ = gui.createErrorPanel(g, err.Error())
	}

<<<<<<< HEAD
	if err := gui.refreshFiles(); err != nil {
		return err
	}

	return gui.handleFileSelect(g, v)
=======
	return gui.refreshFiles(g)
>>>>>>> 3a607061
}

func (gui *Gui) handleAddPatch(g *gocui.Gui, v *gocui.View) error {
	file, err := gui.getSelectedFile(g)
	if err != nil {
		if err == gui.Errors.ErrNoFiles {
			return nil
		}
		return err
	}
	if !file.HasUnstagedChanges {
		return gui.createErrorPanel(g, gui.Tr.SLocalize("FileHasNoUnstagedChanges"))
	}
	if !file.Tracked {
		return gui.createErrorPanel(g, gui.Tr.SLocalize("CannotGitAdd"))
	}

	gui.SubProcess = gui.GitCommand.AddPatch(file.Name)
	return gui.Errors.ErrSubProcess
}

func (gui *Gui) handleFileRemove(g *gocui.Gui, v *gocui.View) error {
	file, err := gui.getSelectedFile(g)
	if err != nil {
		if err == gui.Errors.ErrNoFiles {
			return nil
		}
		return err
	}
	var deleteVerb string
	if file.Tracked {
		deleteVerb = gui.Tr.SLocalize("checkout")
	} else {
		deleteVerb = gui.Tr.SLocalize("delete")
	}
	message := gui.Tr.TemplateLocalize(
		"SureTo",
		Teml{
			"deleteVerb": deleteVerb,
			"fileName":   file.Name,
		},
	)
	return gui.createConfirmationPanel(g, v, strings.Title(deleteVerb)+" file", message, func(g *gocui.Gui, v *gocui.View) error {
		if err := gui.GitCommand.RemoveFile(file); err != nil {
			return err
		}
		return gui.refreshFiles()
	}, nil)
}

func (gui *Gui) handleIgnoreFile(g *gocui.Gui, v *gocui.View) error {
	file, err := gui.getSelectedFile(g)
	if err != nil {
		return gui.createErrorPanel(g, err.Error())
	}
	if file.Tracked {
		return gui.createErrorPanel(g, gui.Tr.SLocalize("CantIgnoreTrackFiles"))
	}
	if err := gui.GitCommand.Ignore(file.Name); err != nil {
		return gui.createErrorPanel(g, err.Error())
	}
	return gui.refreshFiles()
}

func (gui *Gui) handleCommitPress(g *gocui.Gui, filesView *gocui.View) error {
	if len(gui.stagedFiles()) == 0 && gui.State.WorkingTreeState == "normal" {
		return gui.createErrorPanel(g, gui.Tr.SLocalize("NoStagedFilesToCommit"))
	}
	commitMessageView := gui.getCommitMessageView()
	g.Update(func(g *gocui.Gui) error {
		g.SetViewOnTop("commitMessage")
		gui.switchFocus(g, filesView, commitMessageView)
		gui.RenderCommitLength()
		return nil
	})
	return nil
}

func (gui *Gui) handleAmendCommitPress(g *gocui.Gui, filesView *gocui.View) error {
	if len(gui.stagedFiles()) == 0 && gui.State.WorkingTreeState == "normal" {
		return gui.createErrorPanel(g, gui.Tr.SLocalize("NoStagedFilesToCommit"))
	}
	title := strings.Title(gui.Tr.SLocalize("AmendLastCommit"))
	question := gui.Tr.SLocalize("SureToAmend")

	if len(gui.State.Commits) == 0 {
		return gui.createErrorPanel(g, gui.Tr.SLocalize("NoCommitToAmend"))
	}

	return gui.createConfirmationPanel(g, filesView, title, question, func(g *gocui.Gui, v *gocui.View) error {
		lastCommitMsg := gui.State.Commits[0].Name
		_, err := gui.GitCommand.Commit(lastCommitMsg, true)
		if err != nil {
			return gui.createErrorPanel(g, err.Error())
		}

		return gui.refreshSidePanels(g)
	}, nil)
}

// handleCommitEditorPress - handle when the user wants to commit changes via
// their editor rather than via the popup panel
func (gui *Gui) handleCommitEditorPress(g *gocui.Gui, filesView *gocui.View) error {
	if len(gui.stagedFiles()) == 0 && gui.State.WorkingTreeState == "normal" {
		return gui.createErrorPanel(g, gui.Tr.SLocalize("NoStagedFilesToCommit"))
	}
	gui.PrepareSubProcess(g, "git", "commit")
	return nil
}

// PrepareSubProcess - prepare a subprocess for execution and tell the gui to switch to it
func (gui *Gui) PrepareSubProcess(g *gocui.Gui, commands ...string) {
	gui.SubProcess = gui.GitCommand.PrepareCommitSubProcess()
	g.Update(func(g *gocui.Gui) error {
		return gui.Errors.ErrSubProcess
	})
}

func (gui *Gui) editFile(filename string) error {
	sub, err := gui.OSCommand.EditFile(filename)
	if err != nil {
		return gui.createErrorPanel(gui.g, err.Error())
	}
	if sub != nil {
		gui.SubProcess = sub
		return gui.Errors.ErrSubProcess
	}
	return nil
}

func (gui *Gui) handleFileEdit(g *gocui.Gui, v *gocui.View) error {
	file, err := gui.getSelectedFile(g)
	if err != nil {
		return err
	}

	return gui.editFile(file.Name)
}

func (gui *Gui) handleFileOpen(g *gocui.Gui, v *gocui.View) error {
	file, err := gui.getSelectedFile(g)
	if err != nil {
		return err
	}
	return gui.openFile(file.Name)
}

func (gui *Gui) handleRefreshFiles(g *gocui.Gui, v *gocui.View) error {
	return gui.refreshFiles()
}

func (gui *Gui) refreshStateFiles() {
	// get files to stage
	files := gui.GitCommand.GetStatusFiles()
	gui.State.Files = gui.GitCommand.MergeStatusFiles(gui.State.Files, files)
	gui.refreshSelectedLine(&gui.State.Panels.Files.SelectedLine, len(gui.State.Files))
	gui.updateWorkTreeState()
}

func (gui *Gui) catSelectedFile(g *gocui.Gui) (string, error) {
	item, err := gui.getSelectedFile(g)
	if err != nil {
		if err != gui.Errors.ErrNoFiles {
			return "", err
		}
		return "", gui.renderString(g, "main", gui.Tr.SLocalize("NoFilesDisplay"))
	}
	if item.Type != "file" {
		return "", gui.renderString(g, "main", gui.Tr.SLocalize("NotAFile"))
	}
	cat, err := gui.GitCommand.CatFile(item.Name)
	if err != nil {
		gui.Log.Error(err)
		return "", gui.renderString(g, "main", err.Error())
	}
	return cat, nil
}

func (gui *Gui) pullFiles(g *gocui.Gui, v *gocui.View) error {
	if err := gui.createMessagePanel(gui.g, v, "", gui.Tr.SLocalize("PullWait")); err != nil {
		return err
	}
	go func() {
<<<<<<< HEAD
		if err := gui.GitCommand.Pull(); err != nil {
			gui.createErrorPanel(g, err.Error())
		} else {
			gui.closeConfirmationPrompt(g)
			gui.refreshCommits(g)
			gui.refreshStatus(g)
		}
		gui.refreshFiles()
=======
		unamePassOpend := false
		err := gui.GitCommand.Pull(func(passOrUname string) string {
			unamePassOpend = true
			return gui.waitForPassUname(g, v, passOrUname)
		})
		gui.HandleCredentialsPopup(g, unamePassOpend, err)
>>>>>>> 3a607061
	}()
	return nil
}

func (gui *Gui) pushWithForceFlag(g *gocui.Gui, v *gocui.View, force bool) error {
	if err := gui.createMessagePanel(g, v, "", gui.Tr.SLocalize("PushWait")); err != nil {
		return err
	}
	go func() {
		unamePassOpend := false
		branchName := gui.State.Branches[0].Name
		err := gui.GitCommand.Push(branchName, force, func(passOrUname string) string {
			unamePassOpend = true
			return gui.waitForPassUname(g, v, passOrUname)
		})
		gui.HandleCredentialsPopup(g, unamePassOpend, err)
	}()
	return nil
}

func (gui *Gui) pushFiles(g *gocui.Gui, v *gocui.View) error {
	// if we have pullables we'll ask if the user wants to force push
	_, pullables := gui.GitCommand.GetCurrentBranchUpstreamDifferenceCount()
	if pullables == "?" || pullables == "0" {
		return gui.pushWithForceFlag(g, v, false)
	}
	err := gui.createConfirmationPanel(g, nil, gui.Tr.SLocalize("ForcePush"), gui.Tr.SLocalize("ForcePushPrompt"), func(g *gocui.Gui, v *gocui.View) error {
		return gui.pushWithForceFlag(g, v, true)
	}, nil)
	return err
}

func (gui *Gui) handleSwitchToMerge(g *gocui.Gui, v *gocui.View) error {
	file, err := gui.getSelectedFile(g)
	if err != nil {
		if err != gui.Errors.ErrNoFiles {
			return err
		}
		return nil
	}
	if !file.HasMergeConflicts {
		return gui.createErrorPanel(g, gui.Tr.SLocalize("FileNoMergeCons"))
	}
	return gui.switchFocus(g, v, gui.getMergingView())
}

func (gui *Gui) handleAbortMerge(g *gocui.Gui, v *gocui.View) error {
	if err := gui.GitCommand.AbortMerge(); err != nil {
		return gui.createErrorPanel(g, err.Error())
	}
	gui.createMessagePanel(g, v, "", gui.Tr.SLocalize("MergeAborted"))
	gui.refreshStatus(g)
	return gui.refreshFiles()
}

func (gui *Gui) handleResetAndClean(g *gocui.Gui, v *gocui.View) error {
	return gui.createConfirmationPanel(g, v, gui.Tr.SLocalize("ClearFilePanel"), gui.Tr.SLocalize("SureResetHardHead"), func(g *gocui.Gui, v *gocui.View) error {
		if err := gui.GitCommand.ResetAndClean(); err != nil {
			gui.createErrorPanel(g, err.Error())
		}
		return gui.refreshFiles()
	}, nil)
}

func (gui *Gui) openFile(filename string) error {
	if err := gui.OSCommand.OpenFile(filename); err != nil {
		return gui.createErrorPanel(gui.g, err.Error())
	}
	return nil
}

func (gui *Gui) anyFilesWithMergeConflicts() bool {
	for _, file := range gui.State.Files {
		if file.HasMergeConflicts {
			return true
		}
	}
	return false
}<|MERGE_RESOLUTION|>--- conflicted
+++ resolved
@@ -57,18 +57,10 @@
 	return gui.renderString(g, "main", content)
 }
 
-<<<<<<< HEAD
 func (gui *Gui) refreshFiles() error {
+	selectedFile, _ := gui.getSelectedFile(gui.g)
+
 	filesView := gui.getFilesView()
-=======
-func (gui *Gui) refreshFiles(g *gocui.Gui) error {
-	selectedFile, _ := gui.getSelectedFile(gui.g)
-
-	filesView, err := g.View("files")
-	if err != nil {
-		return err
-	}
->>>>>>> 3a607061
 	gui.refreshStateFiles()
 
 	gui.g.Update(func(g *gocui.Gui) error {
@@ -80,15 +72,10 @@
 		}
 		fmt.Fprint(filesView, list)
 
-<<<<<<< HEAD
-		if filesView == gui.g.CurrentView() {
-			return gui.handleFileSelect(gui.g, filesView)
-=======
 		if filesView == g.CurrentView() {
 			newSelectedFile, _ := gui.getSelectedFile(gui.g)
 			alreadySelected := newSelectedFile.Name == selectedFile.Name
 			return gui.handleFileSelect(g, filesView, alreadySelected)
->>>>>>> 3a607061
 		}
 		return nil
 	})
@@ -100,28 +87,14 @@
 	panelState := gui.State.Panels.Files
 	gui.changeSelectedLine(&panelState.SelectedLine, len(gui.State.Files), false)
 
-<<<<<<< HEAD
-	if err := gui.resetOrigin(gui.getMainView()); err != nil {
-		return err
-	}
-	return gui.handleFileSelect(gui.g, v)
-=======
 	return gui.handleFileSelect(gui.g, v, false)
->>>>>>> 3a607061
 }
 
 func (gui *Gui) handleFilesPrevLine(g *gocui.Gui, v *gocui.View) error {
 	panelState := gui.State.Panels.Files
 	gui.changeSelectedLine(&panelState.SelectedLine, len(gui.State.Files), true)
 
-<<<<<<< HEAD
-	if err := gui.resetOrigin(gui.getMainView()); err != nil {
-		return err
-	}
-	return gui.handleFileSelect(gui.g, v)
-=======
 	return gui.handleFileSelect(gui.g, v, false)
->>>>>>> 3a607061
 }
 
 // specific functions
@@ -223,15 +196,11 @@
 		_ = gui.createErrorPanel(g, err.Error())
 	}
 
-<<<<<<< HEAD
 	if err := gui.refreshFiles(); err != nil {
 		return err
 	}
 
 	return gui.handleFileSelect(g, v)
-=======
-	return gui.refreshFiles(g)
->>>>>>> 3a607061
 }
 
 func (gui *Gui) handleAddPatch(g *gocui.Gui, v *gocui.View) error {
@@ -415,23 +384,12 @@
 		return err
 	}
 	go func() {
-<<<<<<< HEAD
-		if err := gui.GitCommand.Pull(); err != nil {
-			gui.createErrorPanel(g, err.Error())
-		} else {
-			gui.closeConfirmationPrompt(g)
-			gui.refreshCommits(g)
-			gui.refreshStatus(g)
-		}
-		gui.refreshFiles()
-=======
 		unamePassOpend := false
 		err := gui.GitCommand.Pull(func(passOrUname string) string {
 			unamePassOpend = true
 			return gui.waitForPassUname(g, v, passOrUname)
 		})
 		gui.HandleCredentialsPopup(g, unamePassOpend, err)
->>>>>>> 3a607061
 	}()
 	return nil
 }
